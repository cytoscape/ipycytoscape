--- conflicted
+++ resolved
@@ -1,8 +1,3 @@
-<<<<<<< HEAD
-python:
-  version: 3.7
-=======
->>>>>>> 368b7be3
 conda:
   environment: docs/doc_environmnent.yml
 python:
