#!/usr/bin/env python
# coding: utf-8

# Copyright (c) 2020, QuantStack and ipycytoscape Contributors
#
# Distributed under the terms of the Modified BSD License.
#
# The full license is in the file LICENSE, distributed with this software.

import pytest

from ipykernel.comm import Comm
from ipywidgets import Widget


class MockComm(Comm):
    """A mock Comm object.

    Can be used to inspect calls to Comm's open/send/close methods.
    """

    comm_id = "a-b-c-d"
    kernel = "Truthy"

    def __init__(self, *args, **kwargs):
        self.log_open = []
        self.log_send = []
        self.log_close = []
        super(MockComm, self).__init__(*args, **kwargs)

    def open(self, *args, **kwargs):
        self.log_open.append((args, kwargs))

    def send(self, *args, **kwargs):
        self.log_send.append((args, kwargs))

    def close(self, *args, **kwargs):
        self.log_close.append((args, kwargs))


_widget_attrs = {}
undefined = object()

@pytest.fixture
def mock_comm():
    _widget_attrs["_comm_default"] = getattr(Widget, "_comm_default", undefined)
    Widget._comm_default = lambda self: MockComm()
<<<<<<< HEAD
    _widget_attrs['_ipython_display_'] = Widget._ipython_display_

    def raise_not_implemented(*args, **kwargs):
        raise NotImplementedError()
=======
    _widget_attrs["_ipython_display_"] = Widget._ipython_display_

    def raise_not_implemented(*args, **kwargs):
        raise NotImplementedError()

    Widget._ipython_display_ = raise_not_implemented
>>>>>>> f922a9c5

    Widget._ipython_display_ = raise_not_implemented
    yield MockComm()

    for attr, value in _widget_attrs.items():
        if value is undefined:
            delattr(Widget, attr)
        else:
            setattr(Widget, attr, value)<|MERGE_RESOLUTION|>--- conflicted
+++ resolved
@@ -45,19 +45,10 @@
 def mock_comm():
     _widget_attrs["_comm_default"] = getattr(Widget, "_comm_default", undefined)
     Widget._comm_default = lambda self: MockComm()
-<<<<<<< HEAD
-    _widget_attrs['_ipython_display_'] = Widget._ipython_display_
-
-    def raise_not_implemented(*args, **kwargs):
-        raise NotImplementedError()
-=======
     _widget_attrs["_ipython_display_"] = Widget._ipython_display_
 
     def raise_not_implemented(*args, **kwargs):
         raise NotImplementedError()
-
-    Widget._ipython_display_ = raise_not_implemented
->>>>>>> f922a9c5
 
     Widget._ipython_display_ = raise_not_implemented
     yield MockComm()
