--- conflicted
+++ resolved
@@ -4,11 +4,8 @@
 # Copyright (c) Mariana Meireles.
 # Distributed under the terms of the Modified BSD License.
 
-<<<<<<< HEAD
 from .ipycytoscape import *
-=======
-from .cytoscape import CytoscapeWidget
->>>>>>> fa0cc8f9
+
 from ._version import __version__, version_info
 
 from .nbextension import _jupyter_nbextension_paths