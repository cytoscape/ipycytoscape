#!/usr/bin/env python
# coding: utf-8

# Copyright (c) 2020, QuantStack, Mariana Meireles and ipycytoscape Contributors
#
# Distributed under the terms of the Modified BSD License.
<<<<<<< HEAD
from os import path
=======
#
# The full license is in the file LICENSE, distributed with this software.

>>>>>>> b80a9132
import copy
import json

from spectate import mvc
from traitlets import TraitType, TraitError

from ipywidgets import DOMWidget, Widget, widget_serialization, CallbackDispatcher
from traitlets import (
    Unicode,
    Bool,
    CFloat,
    Integer,
    Instance,
    Dict,
    List,
    Union,
    CaselessStrEnum,
)
from ._frontend import module_name, module_version

import networkx as nx

"""TODO: Remove this after this is somewhat done"""
import logging

logger = logging.getLogger(__name__)

__all__ = [
    "MONITORED_USER_TYPES",
    "MONITORED_USER_INTERACTIONS",
    "Node",
    "Edge",
    "Graph",
    "CytoscapeWidget",
]


MONITORED_USER_TYPES = ("node", "edge")
MONITORED_USER_INTERACTIONS = (
    "mousedown",  # when the mouse button is pressed
    "mouseup",  # when the mouse button is released
    "click",  # after mousedown then mouseup
    "mouseover",  # when the cursor is put on top of the target
    "mouseout",  # when the cursor is moved off of the target
    "mousemove",  # when the cursor is moved somewhere on top of the target
    "touchstart",  # when one or more fingers starts to touch the screen
    "touchmove",  # when one or more fingers are moved on the screen
    "touchend",  # when one or more fingers are removed from the screen
    "tapstart",  # normalised tap start event (either mousedown or touchstart)
    "vmousedown",  # alias for 'tapstart'
    "tapdrag",  # normalised move event (either touchmove or mousemove)
    "vmousemove",  # alias for 'tapdrag'
    "tapdragover",  # normalised over element event (either touchmove or mousemove/mouseover)
    "tapdragout",  # normalised off of element event (either touchmove or mousemove/mouseout)
    "tapend",  # normalised tap end event (either mouseup or touchend)
    "vmouseup",  # alias for 'tapend'
    "tap",  # normalised tap event (either click, or touchstart followed by touchend without touchmove)
    "vclick",  # alias for 'tap'
    "taphold",  # normalised tap hold event
    "cxttapstart",  # normalised right-click mousedown or two-finger tapstart
    "cxttapend",  # normalised right-click mouseup or two-finger tapend
    "cxttap",  # normalised right-click or two-finger tap
    "cxtdrag",  # normalised mousemove or two-finger drag after cxttapstart but before cxttapend
    "cxtdragover",  # when going over a node via cxtdrag
    "cxtdragout",  # when going off a node via cxtdrag
    "boxstart",  # when starting box selection
    "boxend",  # when ending box selection
    "boxselect",  # triggered on elements when selected by box selection
    "box",  # triggered on elements when inside the box on boxend
)


class CytoInteractionDict(Dict):
    """A trait for specifying cytoscape.js user interactions."""

    default_value = {}
    info_text = (
        "specify a dictionary whose keys are cytoscape model types "
        "(pick from %s) and whose values are iterables of user interaction "
        "event types to get updates on (pick from %s)"
    ) % (
        MONITORED_USER_TYPES,
        MONITORED_USER_INTERACTIONS,
    )

    def validate(self, obj, value):
        retval = super().validate(obj, value)
        try:
            if not (
                set(value.keys()).difference(MONITORED_USER_TYPES)
                or any(
                    set(v).difference(MONITORED_USER_INTERACTIONS)
                    for v in value.values()
                )
            ):
                return retval
        except (AttributeError, TypeError):
            msg = (
                "The %s trait of %s instance must %s, but a value of %s was "
                "specified."
            ) % (self.name, type(obj).__name__, self.info_text, value)
            raise TraitError(msg)


def _interaction_handlers_to_json(pydt, _widget):
    return {k: list(v) for k, v in pydt.items()}


def _interaction_handlers_from_json(js, widget):
    raise ValueError(
        "Do not set ``_interaction_handlers`` from the client. "
        "Widget %s received JSON: %s" % (widget, js)
    )


interaction_serialization = {
    "to_json": _interaction_handlers_to_json,
    "from_json": _interaction_handlers_from_json,
}


class Mutable(TraitType):
    """A base class for mutable traits using Spectate"""

    _model_type = None
    _event_type = "change"

    def instance_init(self, obj):
        default = self._model_type()

        @mvc.view(default)
        def callback(default, events):
            change = dict(
                new=getattr(obj, self.name),
                name=self.name,
                type=self._event_type,
            )
            obj.notify_change(change)

        setattr(obj, self.name, default)


class MutableDict(Mutable):
    """A mutable dictionary trait"""

    _model_type = mvc.Dict


class MutableList(Mutable):
    """A mutable list trait"""

    _model_type = mvc.List


class Element(Widget):
    _model_name = Unicode("ElementModel").tag(sync=True)
    _model_module = Unicode(module_name).tag(sync=True)
    _model_module_version = Unicode(module_version).tag(sync=True)
    _view_name = Unicode("ElementView").tag(sync=True)
    _view_module = Unicode(module_name).tag(sync=True)
    _view_module_version = Unicode(module_version).tag(sync=True)

    removed = Bool().tag(sync=True)
    selected = Bool().tag(sync=True)
    selectable = Bool().tag(sync=True)
    classes = Unicode().tag(sync=True)
    data = MutableDict().tag(sync=True)
    pannable = Bool().tag(sync=True)
    _base_cyto_attrs = [
        "removed",
        "selected",
        "selectable",
        "classes",
        "data",
        "pannable",
    ]


class Edge(Element):
    """Edge Widget"""

    _model_name = Unicode("EdgeModel").tag(sync=True)
    _model_module = Unicode(module_name).tag(sync=True)
    _model_module_version = Unicode(module_version).tag(sync=True)
    _view_name = Unicode("EdgeView").tag(sync=True)
    _view_module = Unicode(module_name).tag(sync=True)
    _view_module_version = Unicode(module_version).tag(sync=True)

    pannable = Bool(True).tag(sync=True)

    # currently we don't sync anything for edges outside of the base Element
    _cyto_attrs = []


class Node(Element):
    """Node Widget"""

    _model_name = Unicode("NodeModel").tag(sync=True)
    _model_module = Unicode(module_name).tag(sync=True)
    _model_module_version = Unicode(module_version).tag(sync=True)
    _view_name = Unicode("NodeView").tag(sync=True)
    _view_module = Unicode(module_name).tag(sync=True)
    _view_module_version = Unicode(module_version).tag(sync=True)

    position = MutableDict().tag(sync=True)
    locked = Bool(False).tag(sync=True)
    grabbable = Bool(True).tag(sync=True)
    grabbed = Bool(False).tag(sync=True)
    pannable = Bool(False).tag(sync=True)

    _cyto_attrs = ["position", "locked", "grabbable"]


def _set_attributes(instance, data):
    cyto_attrs = instance._cyto_attrs + instance._base_cyto_attrs
    for k, v in data.items():
        if k in cyto_attrs:
            setattr(instance, k, v)
        else:
            instance.data[k] = v


class Graph(Widget):
    """Graph Widget"""

    _model_name = Unicode("GraphModel").tag(sync=True)
    _model_module = Unicode(module_name).tag(sync=True)
    _model_module_version = Unicode(module_version).tag(sync=True)
    _view_module = Unicode(module_name).tag(sync=True)
    _view_module_version = Unicode(module_version).tag(sync=True)

    nodes = MutableList(Instance(Node)).tag(sync=True, **widget_serialization)
    edges = MutableList(Instance(Edge)).tag(sync=True, **widget_serialization)
    # dictionary for syncing graph structure
    _adj = MutableDict().tag(sync=True)

    def add_node(self, node):
        """
        Appends node to the end of the list. Equivalent to Python's append method.

        Parameters
        ----------
        node : ipycytoscape.Node
        """
        self.add_nodes([node])

    def add_nodes(self, nodes):
        """
        Appends nodes to the end of the list. Equivalent to Python's extend method.

        Parameters
        ----------
        nodes : list of ipycytoscape.Node
        """
        node_list = list()
        for node in nodes:
            if node.data["id"] not in self._adj:
                self._adj[node.data["id"]] = dict()
                node_list.append(node)
        self.nodes.extend(node_list)

    def remove_node(self, node):
        """
        Removes node from the end of the list. Equivalent to Python's remove method.

        Parameters
        ----------
        node : ipycytoscape.Node
        """
        try:
            self.nodes.remove(node)
            for target in list(self._adj[node.data["id"]]):
                self.remove_edge_by_id(node.data["id"], target)
            for source in list(self._adj):
                for target in list(self._adj[source]):
                    if target == node.data["id"]:
                        self.remove_edge_by_id(source, node.data["id"])
            del self._adj[node.data["id"]]
        except ValueError:
            raise ValueError(f'{node.data["id"]} is not present in the graph.')

    def remove_node_by_id(self, node_id):
        """
        Removes node by the id specified.

        Parameters
        ----------
        node_id : numeric or string
        """
        node_list_id = -1
        for i, node in enumerate(self.nodes):
            if node.data["id"] == node_id:
                node_list_id = i
        if node_list_id != -1:
            self.remove_node(self.nodes[node_list_id])
        else:
            raise ValueError(f"{node_id} is not present in the graph.")

    def add_edge(self, edge, directed=False, multiple_edges=False):
        """
        Appends edge from the end of the list. Equivalent to Python's append method.

        Parameters
        ----------
        edge : cytoscape edge
        directed : bool
        multiple_edges : bool
        """
        self.add_edges([edge], directed=directed, multiple_edges=multiple_edges)

    def add_edges(self, edges, directed=False, multiple_edges=False):
        """
        Appends edges from the end of the list. If either the source or target Node of an
        Edge is not already in the graph it will be created and added to he Nodes list.

        Parameters
        ----------
        edges : list of ipycytoscape.Edge
        directed : bool
        multiple_edges : boolean
        """
        node_list = list()
        edge_list = list()
        for edge in edges:
            source, target = edge.data["source"], edge.data["target"]

            if directed and "directed" not in edge.classes:
                edge.classes += " directed "
            if multiple_edges and "multiple_edges" not in edge.classes:
                edge.classes += " multiple_edges "

            # If multiple edges are allowed, it's okay to add more edges between the source and target
            if multiple_edges:
                new_edge = True
            # Check to see if the edge source -> target exists in the graph (don't add it again)
            elif source in self._adj and target in self._adj[source]:
                new_edge = False
            # Check to see if the edge target-> source exists in an undirected graph (don't add it again)
            elif not directed and target in self._adj and source in self._adj[target]:
                new_edge = False
            # If the edge doesn't exist already
            else:
                new_edge = True
            if new_edge:  # if the edge is not present in the graph
                edge_list.append(edge)
                if source not in self._adj:
                    node_instance = Node()
                    # setting the id, according to current spec should be only int/str
                    node_instance.data = {"id": source}
                    node_list.append(node_instance)
                    self._adj[source] = dict()
                if target not in self._adj:
                    node_instance = Node()
                    # setting the id, according to current spec should be only int/str
                    node_instance.data = {"id": target}
                    node_list.append(node_instance)
                    self._adj[target] = dict()

                if multiple_edges and target in self._adj[source]:
                    self._adj[source][target] += 1
                else:
                    self._adj[source][target] = 1
                if not (directed or "directed" in edge.classes):
                    if multiple_edges and source in self._adj[target]:
                        self._adj[target][source] += 1
                    else:
                        self._adj[target][source] = 1
            else:  # Don't add this edge, already present
                pass
        self.nodes.extend(node_list)
        self.edges.extend(edge_list)

    def remove_edge(self, edge):
        """
        Removes edge from the end of the list.  Equivalent to Python's remove method.

        Parameters
        ----------
        edge : ipcytoscape.Edge
        """
        source = edge.data["source"]
        target = edge.data["target"]

        try:
            self.edges.remove(edge)
            if self._adj[source][target] == 1:
                del self._adj[source][target]
            else:
                self._adj[source][target] -= 1
            if "directed" not in edge.classes:
                if self._adj[target][source] == 1:
                    del self._adj[target][source]
                else:
                    self._adj[target][source] -= 1
        except ValueError:
            raise ValueError(
                f"Edge from {edge.data['source']} to {edge.data['target']} is not present in the graph."
            )

    def remove_edge_by_id(self, source_id, target_id):
        """
        Removes edge by the id specified.

        Parameters
        ----------
        source_id : numeric or string
        target_id : numeric or string
        """
        contains_edge = False
        edges = copy.copy(self.edges)

        for edge in edges:
            if (
                edge.data["source"] == source_id and edge.data["target"] == target_id
            ) or (
                "directed" not in edge.classes
                and edge.data["source"] == target_id
                and edge.data["target"] == source_id
            ):
                self.remove_edge(edge)
                contains_edge = True
        if not contains_edge:
            raise ValueError(
                f"Edge between {source_id} and {target_id} is not present in the graph."
            )

    def clear(self):
        """
        Remove all the nodes and edges from the graph.
        Parameters
        ----------
        self: cytoscape graph
        """
        self.nodes.clear()
        self.edges.clear()
        self._adj.clear()

    def add_graph_from_networkx(self, g, directed=None, multiple_edges=None):
        """
        Converts a NetworkX graph in to a Cytoscape graph.

        Parameters
        ----------
        g : networkx graph
            receives a generic NetworkX graph. more info in
            https://networkx.github.io/documentation/
        directed : bool
            If true all edges will be given directed as class if
            they do not already have it. Equivalent to adding
            'directed' to the 'classes' attribute of edge.data for all edges
        """
        # override type infering if directed is provided by the user
        if isinstance(g, nx.DiGraph) and directed is None:
            directed = True
        # override type infering if multiple_edges is provided by the user
        if isinstance(g, nx.MultiGraph) and multiple_edges is None:
            multiple_edges = True

        node_list = list()
        for node, data in g.nodes(data=True):
            if issubclass(type(node), Node):
                node_instance = node
            else:
                node_instance = Node()
                _set_attributes(node_instance, data)
                if "id" not in data:
                    node_instance.data["id"] = str(node)
            node_list.append(node_instance)
        self.add_nodes(node_list)

        edge_list = list()
        for source, target, data in g.edges(data=True):
            edge_instance = Edge()

            if issubclass(type(source), Node):
                edge_instance.data["source"] = source.data["id"]
            else:
                edge_instance.data["source"] = str(source)

            if issubclass(type(target), Node):
                edge_instance.data["target"] = target.data["id"]
            else:
                edge_instance.data["target"] = str(target)

            _set_attributes(edge_instance, data)

            if directed and "directed" not in edge_instance.classes:
                edge_instance.classes += " directed "
            if multiple_edges and "multiple_edges" not in edge_instance.classes:
                edge_instance.classes += " multiple_edges "
            edge_list.append(edge_instance)
        self.add_edges(edge_list, directed, multiple_edges)

    def add_graph_from_json(self, json_file, directed=False, multiple_edges=False):
        """
        Converts a JSON Cytoscape graph in to a ipycytoscape graph.
        (This method only allows the conversion from a JSON that's already
        formatted as a Cytoscape graph).

        Parameters
        ----------
        json_file : dict, string
            If a dict is passed, it will be parsed as a JSON object,
            a file path (to the json graph file) can also be passed as a
            string, the file will be loaded it's content parsed as JSON an
            object.
        directed : bool
            If True all edges will be given 'directed' as a class if
            they do not already have it.
        """
        if path.isfile(str(json_file)):
            with open(json_file) as f:
                json_file = json.load(f)

        node_list = list()
        for node in json_file["nodes"]:
            node_instance = Node()
            _set_attributes(node_instance, node)
            node_list.append(node_instance)
        self.add_nodes(node_list)
        edge_list = list()
        if "edges" in json_file:
            for edge in json_file["edges"]:
                edge_instance = Edge()
                _set_attributes(edge_instance, edge)
                if directed and "directed" not in edge_instance.classes:
                    edge_instance.classes += " directed "
                if multiple_edges and "multiple_edges" not in edge_instance.classes:
                    edge_instance.classes += " multiple_edges "
                edge_list.append(edge_instance)
            self.add_edges(edge_list, directed, multiple_edges)

    def add_graph_from_df(
        self,
        df,
        groupby_cols,
        attribute_list=[],
        edges=tuple(),
        directed=False,
        multiple_edges=False,
    ):
        """
        Converts any Pandas DataFrame in to a Cytoscape graph.

        Parameters
        ----------
        df : pandas dataframe
        groupby_cols : list of str
            List of dataframe columns
        attribute_list : list of str
            List of dataframe columns
        edges : tuple of edges
            The first item is the source edge and the second is the target edge
        directed : bool
            If True all edges will be given 'directed' as a class if
            they do not already have it.
        """
        grouped = df.groupby(groupby_cols)
        group_nodes = {}
        for i, name in enumerate(grouped.groups):
            if not isinstance(name, tuple):
                name = (name,)
            group_nodes[name] = Node(data={"id": "parent-{}".format(i), "name": name})

        graph_nodes = []
        graph_edges = []
        for index, row in df.iterrows():
            parent = group_nodes[tuple(row[groupby_cols])]

            # Includes content to tips
            tip_content = ""
            for attribute in attribute_list:
                tip_content += "{}: {}\n".format(attribute, row[attribute])

            # Creates a list with all nodes adding them in the correct node parents
            graph_nodes.append(
                Node(
                    data={"id": index, "parent": parent.data["id"], "name": tip_content}
                )
            )

            if not all(edges):
                # Creates a list with all nodes adding them in the correct node parents
                graph_nodes.append(
                    Node(
                        data={
                            "id": index,
                            "parent": parent.data["id"],
                            "name": tip_content,
                        }
                    )
                )

                if directed:
                    classes = "directed "
                else:
                    classes = ""
                graph_edges.append(
                    Edge(
                        data={
                            "id": index,
                            "source": edges[0],
                            "target": edges[1],
                            "classes": classes,
                        }
                    )
                )

        # Adds group nodes and regular nodes to the graph object
        all_nodes = list(group_nodes.values()) + graph_nodes
        self.add_edges(graph_edges, directed, multiple_edges)
        self.add_nodes(all_nodes)

    def add_graph_from_neo4j(self, g):
        """
        Converts a py2neo Neo4j subgraph into a Cytoscape graph. It also adds
        a 'tooltip' node attribute to the Cytoscape graph if it is not present
        in the Neo4j subgraph. This attribute can be set as a tooltip by
        set_tooltip_source('tooltip'). The tooltip then displays the node
        properties from the Neo4j nodes.

        Parameters
        ----------
        g : py2neo Neo4j subgraph object
            See https://py2neo.org/v4/data.html#subgraph-objects
        """
        import neotime

        def convert_types_to_string(node_attributes):
            """
            Converts types not compatible with cytoscape to strings.

            Parameters
            ----------
            node_attributes : dictionary of node attributes
            """
            for k, v in node_attributes.items():
                if isinstance(v, neotime.Date):
                    node_attributes[k] = str(v)

            return node_attributes

        def get_node_labels_by_priority(g):
            """
            Returns a list of Neo4j node labels in priority order.
            If a Neo4j node has multiple labels, the most distinctive
            (least frequently occuring) label will appear first in this list.
            Example: five nodes have the labels (Person|Actor) and five nodes
            have the labels (Person|Director). In this case the Actor and Director
            labels have priority over the Person label.

            Parameters
            ----------
            g : py2neo Neo4j subgraph object
                See https://py2neo.org/v4/data.html#subgraph-objects
            """
            counts = dict()

            # This counts the number of instances that a node has a particular
            # label (a node can have multiple labels in Neo4j).
            # counts.get(label, 0) initializes the count with zero, and then
            # increments the value if more of the same labels are encountered.
            for node in g.nodes:
                for label in node.labels:
                    counts[label] = counts.get(label, 0) + 1

            return sorted(counts, key=counts.get)

        def create_tooltip(node_attributes, node_labels):
            """
            Returns a string of node labels and node attributes to be used as a tooltip.

            Parameters
            ----------
            node_attributes : dictionary of node attributes
            node_labels : list of node labels
            """
            labels = ",".join(label for label in node_labels)
            attributes = "\n".join(k + ":" + str(v) for k, v in node_attributes.items())
            return labels + "\n" + attributes

        # select labels to be displayed as node labels
        priority_labels = get_node_labels_by_priority(g)

        # convert Neo4j nodes to cytoscape nodes
        node_list = list()
        for node in g.nodes:
            node_attributes = dict(node)

            # convert Neo4j specific types to string
            node_attributes = convert_types_to_string(node_attributes)

            # create tooltip text string
            if not "tooltip" in node_attributes:
                tooltip_text = create_tooltip(node_attributes, node.labels)
                node_attributes["tooltip"] = tooltip_text

            # assign unique id to node
            node_attributes["id"] = node.identity

            # assign class label with the highest priority
            index = len(priority_labels)
            for label in node.labels:
                index = min(index, priority_labels.index(label))

            node_attributes["label"] = priority_labels[index]

            # create node
            node_instance = Node()
            _set_attributes(node_instance, node_attributes)
            node_list.append(node_instance)

        self.add_nodes(node_list)

        # convert Neo4j relationships to cytoscape edges
        edge_list = list()
        for rel in g.relationships:
            edge_instance = Edge()

            # create dictionaries of relationship
            rel_attributes = dict(rel)

            # convert Neo4j specific types to string
            rel_attributes = convert_types_to_string(rel_attributes)

            # assign name of the relationship
            if not "name" in rel_attributes:
                rel_attributes["name"] = rel.__class__.__name__

            # assign unique node ids
            edge_instance.data["source"] = rel.start_node.identity
            edge_instance.data["target"] = rel.end_node.identity
            _set_attributes(edge_instance, rel_attributes)

            edge_list.append(edge_instance)

        # Neo4j graphs are directed and may have multiple edges
        directed = True
        multiple_edges = True

        self.add_edges(edge_list, directed, multiple_edges)


class CytoscapeWidget(DOMWidget):
    """Implements the main Cytoscape Widget"""

    _model_name = Unicode("CytoscapeModel").tag(sync=True)
    _model_module = Unicode(module_name).tag(sync=True)
    _model_module_version = Unicode(module_version).tag(sync=True)
    _view_name = Unicode("CytoscapeView").tag(sync=True)
    _view_module = Unicode(module_name).tag(sync=True)
    _view_module_version = Unicode(module_version).tag(sync=True)

    # interaction options
    min_zoom = CFloat(1e-50).tag(sync=True)
    max_zoom = CFloat(1e50).tag(sync=True)
    zooming_enabled = Bool(True).tag(sync=True)
    user_zooming_enabled = Bool(True).tag(sync=True)
    panning_enabled = Bool(True).tag(sync=True)
    user_panning_enabled = Bool(True).tag(sync=True)
    box_selection_enabled = Bool(False).tag(sync=True)
    selection_type = CaselessStrEnum(
        ["single", "additive"], default_value="single"
    ).tag(sync=True)
    touch_tap_threshold = Integer(8).tag(sync=True)
    desktop_tap_threshold = Integer(4).tag(sync=True)
    autolock = Bool(False).tag(sync=True)
    auto_ungrabify = Bool(False).tag(sync=True)
    auto_unselectify = Bool(True).tag(sync=True)

    # rendering options
    headless = Bool(False).tag(sync=True)
    style_enabled = Bool(True).tag(sync=True)
    hide_edges_on_viewport = Bool(False).tag(sync=True)
    texture_on_viewport = Bool(False).tag(sync=True)
    motion_blur = Bool(False).tag(sync=True)
    motion_blur_opacity = CFloat(0.2).tag(sync=True)
    wheel_sensitivity = CFloat(1).tag(sync=True)
    cytoscape_layout = Dict({"name": "cola"}).tag(sync=True)
    pixel_ratio = Union([Unicode(), CFloat()], default_value="auto").tag(sync=True)
    cytoscape_style = List(
        [
            {"selector": "node", "css": {"background-color": "#11479e"}},
            {"selector": "node:parent", "css": {"background-opacity": 0.333}},
            {
                "selector": "edge",
                "style": {
                    "width": 4,
                    "line-color": "#9dbaea",
                },
            },
            {
                "selector": "edge.directed",
                "style": {
                    "curve-style": "bezier",
                    "target-arrow-shape": "triangle",
                    "target-arrow-color": "#9dbaea",
                },
            },
            {
                "selector": "edge.multiple_edges",
                "style": {
                    "curve-style": "bezier",
                },
            },
        ]
    ).tag(sync=True)
    zoom = CFloat(2.0).tag(sync=True)
    rendered_position = Dict({"renderedPosition": {"x": 100, "y": 100}}).tag(sync=True)
    tooltip_source = Unicode("tooltip").tag(sync=True)
    _interaction_handlers = CytoInteractionDict({}).tag(
        sync=True, **interaction_serialization
    )

    graph = Instance(Graph, args=tuple()).tag(sync=True, **widget_serialization)

    def __init__(self, graph=None, **kwargs):
        """
        Initializes the graph widget.

        Parameters
        ----------
        - graph:
          type: string|dict|pandas.DataFrame|networkx.Graph|neo4j|Graph|None
          description: graph passes is checked to be of one of the declared
                       types, and the corresponding object is added to the
                       graph attribute of the DOM object.
        """
        super(CytoscapeWidget, self).__init__(**kwargs)

        self.on_msg(self._handle_interaction)
        self.graph = Graph()

        if isinstance(graph, nx.Graph):
            self.graph.add_graph_from_networkx(graph)
        elif isinstance(graph, (dict, str)):
            self.graph.add_graph_from_json(graph)
        elif graph.__class__.__name__ == "DataFrame":
            self.graph.add_graph_from_df(graph, **kwargs)
        else:
            if isinstance(graph, Graph):
                self.graph = graph
            elif graph.__class__.__name__ == "Graph":
                self.graph.add_graph_from_neo4j(graph)

    # Make sure we have a callback dispatcher for this widget and event type;
    # since _interaction_handlers is synced with the frontend and changes to
    # mutable values don't automatically propagate, we need to explicitly set
    # the value of `_interaction_handlers` through the traitlet and allow the
    # serialized version to propagate to the frontend, where the client code
    # will add event handlers to the DOM graph.
    def on(self, widget_type, event_type, callback, remove=False):
        """
        Register a callback to execute when the user interacts with the graph.

        Parameters
        ----------
        widget_type : str
            Specify the widget type to monitor. Pick from:
            - %s
        event_type : str
            Specify the type of event to monitor. See documentation on these
            event types on the cytoscape documentation homepage,
            (https://js.cytoscape.org/#events/user-input-device-events). Pick
            from:
            - %s
        callback : func
            Callback to run in the kernel when the user has an `event_type`
            interaction with any element of type `widget_type`. `callback`
            will be called with one argument: the JSON-dictionary of the target
            the user interacted with (which includes a `data` key for the
            user-provided data in the node).
        remove : bool, optional
            Set to true to remove the callback from the list of callbacks.
        """
        if widget_type not in self._interaction_handlers:
            self._interaction_handlers = dict(
                [
                    *self._interaction_handlers.items(),
                    (widget_type, {event_type: CallbackDispatcher()}),
                ]
            )
        elif event_type not in self._interaction_handlers[widget_type]:
            self._interaction_handlers = dict(
                [
                    *(
                        (wt, v)
                        for wt, v in self._interaction_handlers.items()
                        if wt != widget_type
                    ),
                    (
                        widget_type,
                        dict(
                            [
                                *self._interaction_handlers[widget_type].items(),
                                (event_type, CallbackDispatcher()),
                            ]
                        ),
                    ),
                ]
            )
        self._interaction_handlers[widget_type][event_type].register_callback(
            callback, remove=remove
        )

    on.__doc__ = on.__doc__ % (
        "\n            - ".join(MONITORED_USER_TYPES),
        "\n            - ".join(MONITORED_USER_INTERACTIONS),
    )

    def _handle_interaction(self, _widget, content, _buffers):
        handlers = self._interaction_handlers
        if (
            ("widget" in content)
            and ("event" in content)
            and (content["widget"] in handlers)
            and (content["event"] in handlers[content["widget"]])
        ):
            handlers[content["widget"]][content["event"]](content["data"])

    def set_layout(self, **kwargs):
        """
        Sets the layout of the current object. Change the parameters individually.
        For extensive documentation on the different kinds of layout please refer
        to https://js.cytoscape.org/#layouts

        Parameters
        ----------
        name : str
            name of the layout, ex.: cola, grid.
        nodeSpacing : int
        edgeLengthVal : int
        padding : int
            adds padding to the whole graph in comparison to the Jupyter's cell
        **kwargs :
            All kwargs will be added to the dictionary of the layout.
        """
        dummy_dict = copy.deepcopy(self.cytoscape_layout)

        for key, value in kwargs.items():
            dummy_dict[key] = value

        self.cytoscape_layout = dummy_dict

    def get_layout(self):
        """
        Get the currently used layout.
        """
        return self.cytoscape_layout

    def relayout(self):
        """
        Cause the graph run the layout algorithm again.
        https://js.cytoscape.org/#cy.layout
        """
        self.send({"name": "layout"})

    def set_style(self, style):
        """
        Sets the layout of the current object. Change the parameters
        with a dictionary.

        Parameters
        ----------
        stylesheet: dict
            See https://js.cytoscape.org for layout examples.
        """
        self.cytoscape_style = style

    def get_style(self):
        """
        Gets the style of the current object.
        """
        return self.cytoscape_style

    def set_tooltip_source(self, source):
        """
        Parameters
        ----------
        source : string
            The key in data that will be used to populate the tooltip
        """
        self.tooltip_source = source<|MERGE_RESOLUTION|>--- conflicted
+++ resolved
@@ -4,13 +4,11 @@
 # Copyright (c) 2020, QuantStack, Mariana Meireles and ipycytoscape Contributors
 #
 # Distributed under the terms of the Modified BSD License.
-<<<<<<< HEAD
-from os import path
-=======
 #
 # The full license is in the file LICENSE, distributed with this software.
 
->>>>>>> b80a9132
+from os import path
+
 import copy
 import json
 
