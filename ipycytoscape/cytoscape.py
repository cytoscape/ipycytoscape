#!/usr/bin/env python
# coding: utf-8

# Copyright (c) Mariana Meireles.
# Distributed under the terms of the Modified BSD License.

import copy

from spectate import mvc
from traitlets import TraitType, TraitError

from ipywidgets import DOMWidget, Widget, widget_serialization, CallbackDispatcher
from traitlets import Unicode, Bool, CFloat, Integer, Instance, Dict, List, Union
from ._frontend import module_name, module_version

"""TODO: Remove this after this is somewhat done"""
import logging
logger = logging.getLogger()
logger.setLevel(logging.DEBUG)


MONITORED_USER_TYPES = (
    'node',
    'edge'
)
MONITORED_USER_INTERACTIONS = (
    'mousedown',  # when the mouse button is pressed
    'mouseup',    # when the mouse button is released
    'click',      # after mousedown then mouseup
    'mouseover',  # when the cursor is put on top of the target
    'mouseout',   # when the cursor is moved off of the target
    'mousemove',  # when the cursor is moved somewhere on top of the target
    'touchstart', # when one or more fingers starts to touch the screen
    'touchmove',  # when one or more fingers are moved on the screen
    'touchend',   # when one or more fingers are removed from the screen
    'tapstart',  # normalised tap start event (either mousedown or touchstart)
    'vmousedown',  # alias for 'tapstart'
    'tapdrag',  # normalised move event (either touchmove or mousemove)
    'vmousemove',  # alias for 'tapdrag'
    'tapdragover',  # normalised over element event (either touchmove or mousemove/mouseover)
    'tapdragout',  # normalised off of element event (either touchmove or mousemove/mouseout)
    'tapend',  # normalised tap end event (either mouseup or touchend)
    'vmouseup',  # alias for 'tapend'
    'tap',  # normalised tap event (either click, or touchstart followed by touchend without touchmove)
    'vclick',  # alias for 'tap'
    'taphold',  # normalised tap hold event
    'cxttapstart',  # normalised right-click mousedown or two-finger tapstart
    'cxttapend',  # normalised right-click mouseup or two-finger tapend
    'cxttap',  # normalised right-click or two-finger tap
    'cxtdrag',  # normalised mousemove or two-finger drag after cxttapstart but before cxttapend
    'cxtdragover',  # when going over a node via cxtdrag
    'cxtdragout',  # when going off a node via cxtdrag
    'boxstart',  # when starting box selection
    'boxend',  # when ending box selection
    'boxselect',  # triggered on elements when selected by box selection
    'box',  # triggered on elements when inside the box on boxend
)


class CytoInteractionDict(Dict):
    """A trait for specifying cytoscape.js user interactions."""
    default_value = {}
    info_text = (
        'specify a dictionary whose keys are cytoscape model types '
        '(pick from %s) and whose values are iterables of user interaction '
        'event types to get updates on (pick from %s)'
    ) % (
        MONITORED_USER_TYPES,
        MONITORED_USER_INTERACTIONS,
    )

    def validate(self, obj, value):
        retval = super().validate(obj, value)
        try:
            if not (set(value.keys()).difference(MONITORED_USER_TYPES) or
                    any(set(v).difference(MONITORED_USER_INTERACTIONS)
                        for v in value.values())):
                return retval
        except (AttributeError, TypeError):
            pass
        msg = (
            'The %s trait of %s instance must %s, but a value of %s was '
            'specified.'
        ) % (self.name, type(obj).__name__, self.info_text, value)
        raise TraitError(msg)


def _interaction_handlers_to_json(pydt, _widget):
    return {k: list(v) for k, v in pydt.items()}


def _interaction_handlers_from_json(js, widget):
    raise ValueError('Do not set ``_interaction_handlers`` from the client. '
                     'Widget %s received JSON: %s' % (widget, js))
    #return {wt: {et: self[wt][et] for et in ets} for wt, ets in js.items()}


interaction_serialization = {
    'to_json': _interaction_handlers_to_json,
    'from_json': _interaction_handlers_from_json,
}


class Mutable(TraitType):
    """A base class for mutable traits using Spectate"""

    _model_type = None
    _event_type = "change"

    def instance_init(self, obj):
        default = self._model_type()

        @mvc.view(default)
        def callback(default, events):
            change = dict(
                new=getattr(obj, self.name),
                name=self.name,
                type=self._event_type,
            )
            obj.notify_change(change)

        setattr(obj, self.name, default)

class MutableDict(Mutable):
    """A mutable dictionary trait"""
    _model_type = mvc.Dict

class MutableList(Mutable):
    """A mutable list trait"""
    _model_type = mvc.List

class Edge(Widget):
    """ Edge Widget """
    _model_name = Unicode('EdgeModel').tag(sync=True)
    _model_module = Unicode(module_name).tag(sync=True)
    _model_module_version = Unicode(module_version).tag(sync=True)
    _view_name = Unicode('EdgeView').tag(sync=True)
    _view_module = Unicode(module_name).tag(sync=True)
    _view_module_version = Unicode(module_version).tag(sync=True)

    group = Unicode().tag(sync=True)
    removed = Bool().tag(sync=True)
    selected = Bool().tag(sync=True)
    selectable = Bool().tag(sync=True)
    locked = Bool().tag(sync=True)
    grabbed = Bool().tag(sync=True)
    grabbable = Bool().tag(sync=True)
    classes = Unicode().tag(sync=True)

    data = MutableDict().tag(sync=True)
    position = MutableDict().tag(sync=True)


class Node(Widget):
    """ Node Widget """
    _model_name = Unicode('NodeModel').tag(sync=True)
    _model_module = Unicode(module_name).tag(sync=True)
    _model_module_version = Unicode(module_version).tag(sync=True)
    _view_name = Unicode('NodeView').tag(sync=True)
    _view_module = Unicode(module_name).tag(sync=True)
    _view_module_version = Unicode(module_version).tag(sync=True)

    group = Unicode().tag(sync=True)
    removed = Bool().tag(sync=True)
    selected = Bool().tag(sync=True)
    selectable = Bool().tag(sync=True)
    locked = Bool().tag(sync=True)
    grabbed = Bool().tag(sync=True)
    grabbable = Bool().tag(sync=True)
    classes = Unicode().tag(sync=True)

    data = MutableDict().tag(sync=True)
    position = MutableDict().tag(sync=True)


def _set_attributes(instance, data):
    cyto_attrs = ['group', 'removed', 'selected', 'selectable',
                    'locked', 'grabbed', 'grabbable', 'classes', 'position', 'data']
    for k, v in data.items():
        if k in cyto_attrs:
            setattr(instance, k, v)
        else:
            instance.data[k] = v

class Graph(Widget):
    """ Graph Widget """
    _model_name = Unicode('GraphModel').tag(sync=True)
    _model_module = Unicode(module_name).tag(sync=True)
    _model_module_version = Unicode(module_version).tag(sync=True)
    _view_module = Unicode(module_name).tag(sync=True)
    _view_module_version = Unicode(module_version).tag(sync=True)

    nodes = MutableList(Instance(Node)).tag(sync=True, **widget_serialization)
    edges = MutableList(Instance(Edge)).tag(sync=True, **widget_serialization)
    # dictionary for syncing graph structure
    _adj = dict()

    def add_node(self, node):
        """
        Appends node to the end of the list. Equivalent to Python's append method.
        Parameters
        ----------
        self: cytoscape graph
        node: cytoscape node
        """
        if node.data['id'] not in self._adj:
            self._adj[node.data['id']] = dict()
            self.nodes.append(node)

    def add_nodes(self, nodes):
        """
        Appends nodes to the end of the list. Equivalent to Python's extend method.
        Parameters
        ----------
        self: cytoscape graph
        nodes: list of cytoscape nodes
        """
        node_list = list()
        for node in nodes:
            if node.data['id'] not in self._adj:
                self._adj[node.data['id']] = dict()
                node_list.append(node)
        self.nodes.extend(node_list)
    
    def remove_node(self, node):
        """
        Removes node from the end of the list. Equivalent to Python's remove method.
        Parameters
        ----------
        self: cytoscape graph
        node: cytoscape node
        """
        try:
            self.nodes.remove(node)
            for target in list(self._adj[node.data['id']]):
                self.remove_edge_by_id(node.data['id'], target)
            for source in list(self._adj):
                for target in list(self._adj[source]):
                    if target == node.data['id']:
                        self.remove_edge_by_id(source, node.data['id'])
            del self._adj[node.data['id']]
        except ValueError:
            raise ValueError(f'{node.data["id"]} is not present in the graph.')

    def remove_node_by_id(self, node_id):
        """
        Removes node by the id specified.
        Parameters
        ----------
        self: cytoscape graph
        node_id: numeric types and string
        """
        node_list_id = -1
        for i, node in enumerate(self.nodes):
            if node.data['id'] == node_id:
                node_list_id = i
        if node_list_id != -1:
            self.remove_node(self.nodes[node_list_id])
        else:
            raise ValueError(f'{node_id} is not present in the graph.')

    def add_edge(self, edge, directed=False):
        """
        Appends edge from the end of the list. Equivalent to Python's append method.
        Parameters
        ----------
        self: cytoscape graph
        edge: cytoscape edge
        directed: boolean
        """
        source, target = edge.data['source'], edge.data['target']
        
        if (source in self._adj and target in self._adj[source]) or (not directed and target in self._adj and source in self._adj[target]):
            pass
        else: # if the edge is not present in the graph
            self.edges.append(edge)
            if source not in self._adj:
                node_instance = Node()
                # setting the id, according to current spec should be only int/str
                node_instance.data = {'id': source}
                self.add_node(node_instance)
            if target not in self._adj:
                node_instance = Node()
                # setting the id, according to current spec should be only int/str
                node_instance.data = {'id': target}
                self.add_node(node_instance)
            self._adj[source][target] = dict()
            if not (directed or edge.classes == 'directed'):
                self._adj[target][source] = dict()

    def add_edges(self, edges, directed=False):
        """
        Appends edges from the end of the list. Equivalent to Python's extend method.
        Parameters
        ----------
        self: cytoscape graph
        edges: list of cytoscape edges
        directed: boolean
        """
        node_list = list()
        edge_list = list()
        for edge in edges:
            source, target = edge.data['source'], edge.data['target']
            if (source in self._adj and target in self._adj[source]) or (not directed and target in self._adj and source in self._adj[target]):
                pass
            else: # if the edge is not present in the graph
                edge_list.append(edge)
                if source not in self._adj:
                    node_instance = Node()
                    # setting the id, according to current spec should be only int/str
                    node_instance.data = {'id': source}
                    node_list.append(node_instance)
                    self._adj[source] = dict()
                if target not in self._adj:
                    node_instance = Node()
                    # setting the id, according to current spec should be only int/str
                    node_instance.data = {'id': target}
                    node_list.append(node_instance)
                    self._adj[target] = dict()
                self._adj[source][target] = dict()
                if not (directed or edge.classes == 'directed'):
                    self._adj[target][source] = dict()
        self.nodes.extend(node_list)
        self.edges.extend(edge_list)

    def remove_edge(self, edge):
        """
        Removes edge from the end of the list.  Equivalent to Python's remove method.
        Parameters
        ----------
        self: cytoscape graph
        edge: cytoscape edge
        """
        try:
            self.edges.remove(edge)
            del self._adj[edge.data['source']][edge.data['target']]
            if not edge.classes == 'directed':
                 del self._adj[edge.data['target']][edge.data['source']]
        except ValueError:
            raise ValueError(f"Edge from {edge.data['source']} to {edge.data['target']} is not present in the graph.")

    def remove_edge_by_id(self, source_id, target_id):
        """
        Removes edge by the id specified.
        Parameters
        ----------
        self: cytoscape graph
        source_id: numeric types and string
        target_id: numeric types and string
        """
        edge_id = -1
        for i, edge in enumerate(self.edges):
            if (edge.data['source'] == source_id and edge.data['target'] == target_id) or (not edge.classes == 'directed' and edge.data['source'] == target_id and edge.data['target'] == source_id):
                edge_id = i
        if edge_id != -1:
            self.remove_edge(self.edges[edge_id])
        else:
            raise ValueError(f"Edge between {source_id} and {target_id} is not present in the graph.")

    def add_graph_from_networkx(self, g, directed=False):
        """
        Converts a NetworkX graph in to a Cytoscape graph.
        Parameters
        ----------
        self: cytoscape graph
        g: nx graph
            receives a generic NetworkX graph. more info in
            https://networkx.github.io/documentation/
        directed: boolean
            If true all edges will be given directed as class if
            they do not already have it. Equivalent to adding
            'directed' to the 'classes' attribute of edge.data for all edges
        """
        node_list = list()
        for node, data in g.nodes(data=True):
            node_instance = Node()
            _set_attributes(node_instance, data)
            if 'id' not in data:
                node_instance.data['id'] = node
            # self.nodes.append(node_instance)
        self.add_nodes(node_list)

        edge_list = list()
        for source, target, data in g.edges(data=True):
            edge_instance = Edge()
            edge_instance.data['source'] = source
            edge_instance.data['target'] = target
            _set_attributes(edge_instance, data)

            if directed and 'directed' not in edge_instance.classes:
                edge_instance.classes += ' directed '
            # self.edges.append(edge_instance)
            edge_list.append(edge_instance)
        self.add_edges(edge_list)

    def add_graph_from_json(self, json_file, directed=False):
        """
        Converts a JSON Cytoscape graph in to a ipycytoscape graph.
        (This method only allows the conversion from a JSON that's already
        formatted as a Cytoscape graph).
        Parameters
        ----------
        self: cytoscape graph
        json_file: json file
        directed: boolean
            If True all edges will be given 'directed' as a class if
            they do not already have it.
        """
        node_list = list()
        for node in json_file['nodes']:
            node_instance = Node()
            _set_attributes(node_instance, node)
            node_list.append(node_instance)
        self.add_nodes(node_list)
        edge_list = list()
        if 'edges' in json_file:
            for edge in json_file['edges']:
                edge_instance = Edge()
                _set_attributes(edge_instance, edge)
                if directed and 'directed' not in edge_instance.classes:
                    edge_instance.classes += ' directed '
                edge_list.append(edge_instance)
<<<<<<< HEAD
            self.add_edges(edge_list)
=======
            self.edges.extend(edge_list)
>>>>>>> 3a72863b

    def add_graph_from_df(self, df, groupby_cols, attribute_list=[], edges=tuple(), directed=False):
        """
        Converts any Pandas DataFrame in to a Cytoscape graph.
        Parameters
        ----------
        self: cytoscape graph
        df: pandas dataframe
        groupby_cols: list of strings (dataframe columns)
        attribute_list: list of strings (dataframe columns)
        edges: tuple in wich the first argument is the source edge and the
            second is the target edge
        directed: boolean
            If True all edges will be given 'directed' as a class if
            they do not already have it.
        """
        grouped = df.groupby(groupby_cols)
        group_nodes = {}
        for i, name in enumerate(grouped.groups):
            if not isinstance(name, tuple):
                name = (name,)
            group_nodes[name] = Node(data={'id': 'parent-{}'.format(i), 'name': name})

        graph_nodes = []
        graph_edges = []
        for index, row in df.iterrows():
            parent = group_nodes[tuple(row[groupby_cols])]

            # Includes content to tips
            tip_content = ''
            for attribute in attribute_list:
                tip_content += '{}: {}\n'.format(attribute, row[attribute])

            # Creates a list with all nodes adding them in the correct node parents
            graph_nodes.append(Node(data={'id': index, 'parent': parent.data['id'],
                                        'name': tip_content}))

            if not all(edges):
                # Creates a list with all nodes adding them in the correct node parents
                graph_nodes.append(Node(data={'id': index, 'parent': parent.data['id'],
                                            'name': tip_content}))

                if directed:
                    classes = 'directed '
                else:
                    classes = ''
                graph_edges.append(Edge(data={'id': index, 'source': edges[0],
                                            'target': edges[1], 'classes': classes}))

        # Adds group nodes and regular nodes to the graph object
        all_nodes = list(group_nodes.values()) + graph_nodes
        self.add_edges(graph_edges)
        self.add_nodes(all_nodes)


class CytoscapeWidget(DOMWidget):
    """ Implements the main Cytoscape Widget """
    _model_name = Unicode('CytoscapeModel').tag(sync=True)
    _model_module = Unicode(module_name).tag(sync=True)
    _model_module_version = Unicode(module_version).tag(sync=True)
    _view_name = Unicode('CytoscapeView').tag(sync=True)
    _view_module = Unicode(module_name).tag(sync=True)
    _view_module_version = Unicode(module_version).tag(sync=True)

    # interaction options
    min_zoom = CFloat(1e-50).tag(sync=True)
    max_zoom = CFloat(1e50).tag(sync=True)
    zooming_enabled = Bool(True).tag(sync=True)
    user_zooming_enabled = Bool(True).tag(sync=True)
    panning_enabled = Bool(True).tag(sync=True)
    user_panning_enabled = Bool(True).tag(sync=True)
    box_selection_enabled = Bool(False).tag(sync=True)
    selection_type = Unicode('single').tag(sync=True)
    touch_tap_threshold = Integer(8).tag(sync=True)
    desktop_tap_threshold = Integer(4).tag(sync=True)
    autolock = Bool(False).tag(sync=True)
    auto_ungrabify = Bool(False).tag(sync=True)
    auto_unselectify = Bool(True).tag(sync=True)

    # rendering options
    headless = Bool(False).tag(sync=True)
    style_enabled = Bool(True).tag(sync=True)
    hide_edges_on_viewport = Bool(False).tag(sync=True)
    texture_on_viewport = Bool(False).tag(sync=True)
    motion_blur = Bool(False).tag(sync=True)
    motion_blur_opacity = CFloat(0.2).tag(sync=True)
    wheel_sensitivity = CFloat(1).tag(sync=True)
    cytoscape_layout = Dict({'name': 'cola'}).tag(sync=True)
    pixel_ratio = Union([Unicode(), CFloat()], default_value='auto').tag(sync=True)
    cytoscape_style = List([
                            {
                                'selector': 'node',
                                'css': {
                                    'background-color': '#11479e'
                                    }
                                },
                            {
                                'selector': 'node:parent',
                                'css': {
                                    'background-opacity': 0.333
                                    }
                                },
                            {
                                'selector': 'edge',
                                'style': {
                                    'width': 4,
                                    'line-color': '#9dbaea',
                                }
                            },
                            {
                                'selector': 'edge.directed',
                                'style': {
                                    'curve-style': 'bezier',
                                    'target-arrow-shape': 'triangle',
                                    'target-arrow-color': '#9dbaea',
                                }
                            }
                        ]).tag(sync=True)
    zoom = CFloat(2.0).tag(sync=True)
    rendered_position = Dict({'renderedPosition': { 'x': 100, 'y': 100 }}).tag(sync=True)
    tooltip_source = Unicode('tooltip').tag(sync=True)
    _interaction_handlers = CytoInteractionDict({}).tag(
        sync=True, **interaction_serialization)

    graph = Instance(Graph, args=tuple()).tag(sync=True, **widget_serialization)

    def __init__(self, **kwargs):
        super(CytoscapeWidget, self).__init__(**kwargs)

        self.on_msg(self._handle_interaction)
        self.graph = Graph()

    # Make sure we have a callback dispatcher for this widget and event type;
    # since _interaction_handlers is synced with the frontend and changes to
    # mutable values don't automatically propagate, we need to explicitly set
    # the value of `_interaction_handlers` through the traitlet and allow the
    # serialized version to propagate to the frontend, where the client code
    # will add event handlers to the DOM graph.
    def on(self, widget_type, event_type, callback, remove=False):
        """
        Register a callback to execute when the user interacts with the graph.

        Parameters
        ----------
        widget_type : str
            Specify the widget type to monitor. Pick from:
            - %s
        event_type : str
            Specify the type of event to monitor. See documentation on these
            event types on the cytoscape documentation homepage,
            (https://js.cytoscape.org/#events/user-input-device-events). Pick
            from:
            - %s
        callback : func
            Callback to run in the kernel when the user has an `event_type`
            interaction with any element of type `widget_type`. `callback`
            will be called with one argument: the JSON-dictionary of the target
            the user interacted with (which includes a `data` key for the
            user-provided data in the node).
        remove : bool, optional
            Set to true to remove the callback from the list of callbacks.
        """
        if widget_type not in self._interaction_handlers:
            self._interaction_handlers = dict([
                *self._interaction_handlers.items(),
                (widget_type, {event_type: CallbackDispatcher()}),
            ])
        elif event_type not in self._interaction_handlers[widget_type]:
            self._interaction_handlers = dict([
                *(
                    (wt, v)
                    for wt, v in self._interaction_handlers.items()
                    if wt != widget_type
                ),
                (
                    widget_type,
                    dict([
                        *self._interaction_handlers[widget_type].items(),
                        (event_type, CallbackDispatcher()),
                    ])
                ),
            ])
        self._interaction_handlers[widget_type][event_type] \
            .register_callback(callback, remove=remove)
    on.__doc__ = on.__doc__ % (
        '\n            - '.join(MONITORED_USER_TYPES),
        '\n            - '.join(MONITORED_USER_INTERACTIONS)
    )

    def _handle_interaction(self, _widget, content, _buffers):
        handlers = self._interaction_handlers
        if (
                ('widget' in content) and
                ('event' in content) and
                (content['widget'] in handlers) and
                (content['event'] in handlers[content['widget']])
        ):
            handlers[content['widget']][content['event']](content['data'])

    def set_layout(self, **kwargs):
        """
        Sets the layout of the current object. Change the parameters individually.
        For extensive documentation on the different kinds of layout please refer
        to https://js.cytoscape.org/#layouts
        Parameters
        ----------
        name: str
            name of the layout, ex.: cola, grid.
        nodeSpacing: int
            changes padding between nodes
        edgeLengthVal: int
            changes lenght of edges
        padding: int
            adds padding to the whole graph in comparison to the Jupyter's cell
        """
        dummy_dict = copy.deepcopy(self.cytoscape_layout)

        for key, value in kwargs.items():
            dummy_dict[key] = value

        self.cytoscape_layout = dummy_dict

    def get_layout(self):
        """
        Gets the layout of the current object.
        """
        return self.cytoscape_layout

    def set_style(self, style):
        """
        Sets the layout of the current object. Change the parameters
        with a dictionary.
        Parameters
        ----------
        stylesheet: dict
            See https://js.cytoscape.org for layout examples.
        """
        self.cytoscape_style = style

    def get_style(self):
        """
        Gets the style of the current object.
        """
        return self.cytoscape_style

    def set_tooltip_source(self, source):
        """
        Parameters
        ----------
        source : string
            The key in data that will be used to populate the tooltip
        """
        self.tooltip_source = source<|MERGE_RESOLUTION|>--- conflicted
+++ resolved
@@ -420,11 +420,7 @@
                 if directed and 'directed' not in edge_instance.classes:
                     edge_instance.classes += ' directed '
                 edge_list.append(edge_instance)
-<<<<<<< HEAD
             self.add_edges(edge_list)
-=======
-            self.edges.extend(edge_list)
->>>>>>> 3a72863b
 
     def add_graph_from_df(self, df, groupby_cols, attribute_list=[], edges=tuple(), directed=False):
         """
