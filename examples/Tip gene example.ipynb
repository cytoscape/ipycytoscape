--- conflicted
+++ resolved
@@ -65,40 +65,6 @@
   },
   {
    "cell_type": "code",
-<<<<<<< HEAD
-   "execution_count": 20,
-   "metadata": {},
-   "outputs": [
-    {
-     "data": {
-      "application/vnd.jupyter.widget-view+json": {
-       "model_id": "53dad5d378d944e8bffe1469d7257659",
-       "version_major": 2,
-       "version_minor": 0
-      },
-      "text/plain": [
-       "IntSlider(value=0)"
-      ]
-     },
-     "metadata": {},
-     "output_type": "display_data"
-    },
-    {
-     "data": {
-      "application/vnd.jupyter.widget-view+json": {
-       "model_id": "6af8b97a891143738db1be3f09cd08bb",
-       "version_major": 2,
-       "version_minor": 0
-      },
-      "text/plain": [
-       "Output()"
-      ]
-     },
-     "metadata": {},
-     "output_type": "display_data"
-    }
-   ],
-=======
    "execution_count": null,
    "metadata": {},
    "outputs": [],
@@ -114,7 +80,6 @@
    "execution_count": null,
    "metadata": {},
    "outputs": [],
->>>>>>> fa0cc8f9
    "source": [
     "# connects a slider to the nodeSpacing of the graph\n",
     "\n",
@@ -128,10 +93,6 @@
     "    with output:\n",
     "        cytoscapeobj.set_layout(nodeSpacing = node_range.value)\n",
     "\n",
-<<<<<<< HEAD
-    "node_range.observe(on_value_change, names='value')\n"
-   ]
-=======
     "node_range.observe(on_value_change)\n"
    ]
   },
@@ -141,7 +102,6 @@
    "metadata": {},
    "outputs": [],
    "source": []
->>>>>>> fa0cc8f9
   }
  ],
  "metadata": {
